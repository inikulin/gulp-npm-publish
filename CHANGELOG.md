--- conflicted
+++ resolved
@@ -4,15 +4,13 @@
 The format is based on [Keep a Changelog](http://keepachangelog.com/en/1.0.0/)
 and this project adheres to [Semantic Versioning](http://semver.org/spec/v2.0.0.html).
 
-<<<<<<< HEAD
 ## [3.2.0] - 2018-07-01
 ### Unreleased
 - Check [Github status](https://developer.github.com/v3/repos/statuses/) as a new kind of validation
-=======
+
 ## [3.1.1] - 2018-07-01
 ### Fixed
 - gracefully handle prepublish vs prepublishOnly script on all node versions
->>>>>>> 54b7342f
 
 ## [3.1.0] - 2018-06-21
 ### Added
